--- conflicted
+++ resolved
@@ -3,20 +3,19 @@
 #version 450
 #extension GL_ARB_bindless_texture : require
 #extension GL_NV_gpu_shader5 : require
-// #extension GL_NV_shader_atomic_fp16_vector : require
+
+#include "material.glsl"
 
 #include "shadow.glsl"
-#include "material.glsl"
 #include "light.glsl"
 #include "linked_light_lists.glsl"
+
 #include "gbuffer.glsl"
-<<<<<<< HEAD
+
 #include "volumetric_scattering.glsl"
-=======
+
 #include "project.glsl"
->>>>>>> 450f65ea
 #include "girenderer_matrix_buffer.glsl"
-//#include "voxels.glsl"
 
 layout(std430, binding = 0) restrict readonly buffer material_data {
 	material_descriptor mat_descriptor[];
@@ -62,7 +61,6 @@
 	vec3 diffuse = md.diffuse.tex_handler>0 ? textureGrad(sampler2D(md.diffuse.tex_handler), uv, duvdx, duvdy).rgb : vec3(1.f);
 	float alpha = gbuffer_parse_alpha(frag);
 	float depth = gbuffer_parse_depth(frag);
-<<<<<<< HEAD
 
 	vec3 rgb = vec3(.0f);
 
@@ -70,7 +68,7 @@
 		float specular = md.specular.tex_handler>0 ? textureGrad(sampler2D(md.specular.tex_handler), uv, duvdx, duvdy).x : 1.f;
 		specular = mix(.2f, 1.f, specular);
 
-		vec3 position = unproject_position(depth);
+		vec3 position = unproject_screen_position(depth, gl_FragCoord.xy / vec2(gbuffer_size(gbuffer_ll_heads)), proj23, proj00, proj11);
 		vec3 w_pos = (inverse_view_matrix * vec4(position, 1)).xyz;
 		vec3 n = gbuffer_parse_normal(frag);
 		vec3 t = gbuffer_parse_tangent(frag);
@@ -100,70 +98,22 @@
 					vec3 l = diffuse * ld.diffuse;
 
 					vec3 shadow_v = w_pos - ld.position_direction.xyz;
-					float shadow = shadow_penumbra_width(shadow_depth_maps,
-														 uint(lll_parse_ll_idx(lll_p)),
-														 shadow_v,
-														 l_radius,
-														 dist,
-														 shadow_proj22,
-														 shadow_proj23);
-					if (shadow >= 1.f)
+					float shadow = shadow(shadow_depth_maps,
+										uint(lll_parse_ll_idx(lll_p)),
+										shadow_v,
+										l_radius,
+										dist,
+										shadow_proj23);
+					if (shadow <= .0f)
 						continue;
 
 					float brdf = calc_brdf(md, position, n, t, b, v / dist);
 					float attenuation_factor = light_attenuation_factor(ld, dist);
 					float incident_radiance = max(ld.luminance * attenuation_factor - ld.minimal_luminance, .0f);
 
-					float irradiance = specular * brdf * incident_radiance * (1.f - shadow);
+					float irradiance = specular * brdf * incident_radiance * shadow;
 					rgb += l * max(0.f, irradiance);
 				}
-=======
-	vec3 position = unproject_screen_position(depth, gl_FragCoord.xy / vec2(gbuffer_size(gbuffer_ll_heads)), proj23, proj00, proj11);
-	vec3 w_pos = (inverse_view_matrix * vec4(position, 1)).xyz;
-	vec3 n = gbuffer_parse_normal(frag);
-	vec3 t = gbuffer_parse_tangent(frag);
-	vec3 b = cross(t, n);
-
-	normal_map(md, height_map_scale, uv, duvdx, duvdy, n, t, b, position);
-
-	vec3 rgb = md.emission.rgb;
-
-	ivec2 lll_coords = ivec2(gl_FragCoord.xy) / lll_image_res_multiplier;
-	uint32_t lll_ptr = imageLoad(lll_heads, lll_coords).x;
-	for (int i = 0; i < max_active_lights_per_frame; ++i, ++lll_ptr) {
-		lll_element lll_p = lll_buffer[lll_ptr];
-		if (lll_eof(lll_p))
-			break;
-
-		vec2 lll_depth_range = lll_parse_depth_range(lll_p);
-		if (depth >= lll_depth_range.x &&
-			depth <= lll_depth_range.y) {
-			uint light_idx = uint(lll_parse_light_idx(lll_p));
-			light_descriptor ld = light_buffer[light_idx];
-
-			vec3 v = light_incidant_ray(ld, light_idx, position);
-			if (dot(n, v) > 0) {
-				float dist = length(v);
-				float l_radius = ld.radius;
-				vec3 l = diffuse * ld.diffuse;
-
-				vec3 shadow_v = w_pos - ld.position_direction.xyz;
-				float shadow = shadow(shadow_depth_maps,
-									  uint(lll_parse_ll_idx(lll_p)),
-									  shadow_v,
-									  l_radius,
-									  dist,
-									  shadow_proj23);
-				if (shadow <= .0f)
-					continue;
-
-				float brdf = calc_brdf(md, position, n, t, b, v / dist);
-				float attenuation_factor = light_attenuation_factor(ld, dist);
-				float incident_radiance = max(ld.luminance * attenuation_factor - ld.minimal_luminance, .0f);
-
-				float irradiance = specular * brdf * incident_radiance * shadow;
-				rgb += l * max(0.f, irradiance);
->>>>>>> 450f65ea
 			}
 		}
 	}
@@ -174,8 +124,8 @@
 	vec4 inscattering_transmittance = volumetric_scattering_load_inscattering_transmittance(scattering_volume,
 																							vec2(gl_FragCoord.xy),
 																							depth);
-	rgb *= inscattering_transmittance.a;
-	rgb += inscattering_transmittance.rgb;
+	// rgb *= inscattering_transmittance.a;
+	// rgb += inscattering_transmittance.rgb;
 
 	return vec4(rgb, alpha);
 }
